--- conflicted
+++ resolved
@@ -85,16 +85,11 @@
                                      'Charon reports FAILURE, manual investigation needed!'.format(project, sample, libprep, seqrun))
                         ## TODO send an email or something, but that should be a Charon-related process, not done here
                         LOG.error(error_msg)
-<<<<<<< HEAD
-                        continue
-                    # at this point the charon_reported_status is only None or NEW, I need only to check that the analysis is already running (which would be strange)
-=======
                         ### FIXME these next two line are a temp fix because Nestor is misbehaving and we just want to retry the analysis
                         ##        note that here it would be nice to differentiate between DATA_FAILURE and COMPUTE_FAILURE!!
                         LOG.warn("Continuing with project anyway (remove me later)")
                         #continue
                     # at this point the status is only None or NEW, I need only to check that the analysis is already running (which would be strange)
->>>>>>> 7333dde9
                     if not is_flowcell_analysis_running(project, sample, libprep, seqrun, config):
                         try:
                             # This workflow thing will be handled on the engine side. Here we'll just call like "piper_ngi.flowcell_level_analysis"
